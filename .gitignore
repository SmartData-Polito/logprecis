.ipynb_checkpoints/
.venv
<<<<<<< HEAD
.venv/
forensic
__pycache__
text.md
=======
.venv/
>>>>>>> e04f2db0
<|MERGE_RESOLUTION|>--- conflicted
+++ resolved
@@ -1,10 +1,3 @@
 .ipynb_checkpoints/
 .venv
-<<<<<<< HEAD
-.venv/
-forensic
-__pycache__
-text.md
-=======
-.venv/
->>>>>>> e04f2db0
+.venv/